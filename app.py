import logging
import subprocess
import glob
from pathlib import Path
import numpy as np
import SimpleITK as sitk
import PIL
import gradio as gr
import os
from app_assets import logo
from typing import Tuple, List, Dict, Any

# Configure the logger for the module
logger = logging.getLogger(__file__)

# Constants

# Always use a dummy name to maintain anonymity
DUMMY_DIR = "BraTS-PED-00019-000"
DUMMY_FILE_NAMES = {
    modality: f"{DUMMY_DIR}-{modality}.nii.gz"
    for modality in ["t1c", "t2f", "t1n", "t2w"]
}

# Docker image for inference
docker = "aparida12/brats-peds-2024:v20240913"

# Dictionary to store intermediate results and paths
mydict: Dict[str, Any] = {}


def run_inference(
    image_t1c: Path, image_t2f: Path, image_t1n: Path, image_t2w: Path
) -> Tuple[str, str]:
    """Run inference on the provided MRI image paths.

    This function performs the following steps:
    1. Copies the provided MRI images to a temporary input directory.
    2. Removes the original uploaded files.
    3. Executes a Docker container to perform segmentation inference.
    4. Moves the inference output to the designated output directory.

    Args:
        image_t1c (Path): Path to the T1 contrast-enhanced MRI image.
        image_t2f (Path): Path to the T2 FLAIR MRI image.
        image_t1n (Path): Path to the T1 pre-contrast MRI image.
        image_t2w (Path): Path to the T2 weighted MRI image.

    Returns:
        Tuple[str, str]: 
            - Path to the input directory containing copied images.
            - Path to the output segmentation file.

    Raises:
        subprocess.CalledProcessError: If any subprocess command fails during execution.
    """
    # Aggregate image paths into a dictionary
    image_paths = {
        "t1c": image_t1c,
        "t2f": image_t2f,
        "t1n": image_t1n,
        "t2w": image_t2w,
    }

    # Define and create the input directory
    input_path = Path("/tmp/peds-app") / DUMMY_DIR
    os.makedirs(input_path, exist_ok=True)

    # Define and create the output directory
    output_folder = Path("./segmenter/mlcube/outs")
    os.makedirs(output_folder, exist_ok=True)

    # Define paths for the output segmentation
    output_path = output_folder / f"seg_{image_t1c.name}"
    fake_output_path = output_folder / f"{DUMMY_DIR}.nii.gz"

    # Copy each image to the input directory with the dummy filenames
    for key, file in image_paths.items():
        subprocess.run(
            f"cp {file} {input_path}/{DUMMY_FILE_NAMES[key]}",
            shell=True,
            check=True,
        )

    # Remove the original uploaded files to free up space
    for file in image_paths.values():
        subprocess.run(f"rm {file}", shell=True, check=True)

    # Construct the Docker command for inference
    mlcube_cmd = (
        f"docker run --shm-size=2gb --gpus=all "
        f"-v {input_path.parent}:/input/ -v {output_folder.absolute()}:/output "
        f"{docker} infer --data_path /input/ --output_path /output/"
    )
    print(mlcube_cmd)

    # Execute the Docker command
    subprocess.run(mlcube_cmd, shell=True, check=True)

    # Move the fake output to the actual output path
    subprocess.run(
        f"mv -f {fake_output_path} {output_path}",
        shell=True,
        check=True,
    )

    return str(input_path), str(output_path)


def get_img_mask(
    image_path: str, mask_path: str
) -> Tuple[np.ndarray, sitk.Image, np.ndarray]:
    """Retrieve and normalize image and mask data from file paths.

    This function reads the MRI image and corresponding mask from the provided file paths,
    converts them to NumPy arrays, and normalizes the image data.

    Args:
        image_path (str): Path to the MRI image file.
        mask_path (str): Path to the segmentation mask file.

    Returns:
        Tuple[np.ndarray, sitk.Image, np.ndarray]: 
            - Normalized image array.
            - SimpleITK image object for the MRI image.
            - Mask array.

    Raises:
        Exception: If there is an error reading the image or mask files.
    """
    try:
        # Read the MRI image and mask using SimpleITK
        img_obj = sitk.ReadImage(image_path)
        mask_obj = sitk.ReadImage(mask_path)

        # Convert the images to NumPy arrays for processing
        img = sitk.GetArrayFromImage(img_obj)
        mask = sitk.GetArrayFromImage(mask_obj)

        # Normalize the image data to range [0, 255]
        minval, maxval = np.min(img), np.max(img)
        img = ((img - minval) / (maxval - minval)).clip(0, 1) * 255

        return img, img_obj, mask
    except Exception as e:
        logger.error(f"Error processing image and mask: {e}")
        raise


def render_slice(
    img: np.ndarray, mask: np.ndarray, x: int, view: str
) -> Tuple[np.ndarray, np.ndarray]:
    """Render a specific slice of the image and mask based on the view.

    Args:
        img (np.ndarray): Normalized image array.
        mask (np.ndarray): Mask array.
        x (int): Slice index.
        view (str): View type ('axial', 'coronal', 'sagittal').

    Returns:
        Tuple[np.ndarray, np.ndarray]: 
            - Slice of the image.
            - Slice of the mask.
    """
    if view == "axial":
        slice_img, slice_mask = img[x, :, :], mask[x, :, :]
    elif view == "coronal":
        slice_img, slice_mask = img[:, x, :], mask[:, x, :]
    elif view == "sagittal":
        slice_img, slice_mask = img[:, :, x], mask[:, :, x]
    else:
        raise ValueError(f"Invalid view type: {view}")

    # Flip the slice images upside down for correct orientation
    slice_img = np.flipud(slice_img)
    slice_mask = np.flipud(slice_mask)
    return slice_img, slice_mask


def main_func(
    image_t1c: Path, image_t2f: Path, image_t1n: Path, image_t2w: Path
) -> Tuple[str, str]:
    """Main function to handle segmentation workflow.

    This function orchestrates the entire segmentation process:
    1. Runs inference on the uploaded images.
    2. Processes the output to calculate volumetrics.
    3. Updates the global dictionary with relevant paths and data.

    Args:
        image_t1c (Path): Path to the T1 contrast-enhanced MRI image.
        image_t2f (Path): Path to the T2 FLAIR MRI image.
        image_t1n (Path): Path to the T1 pre-contrast MRI image.
        image_t2w (Path): Path to the T2 weighted MRI image.

    Returns:
        Tuple[str, str]: 
            - Path to the segmentation mask file.
            - Status message with volumetrics.

    Raises:
        subprocess.CalledProcessError: If inference fails.
        Exception: If there is an error during processing.
    """
    print(image_t1c)
    global mydict

    # Run inference and get paths
    input_path, mask_path = run_inference(
        Path(image_t1c), Path(image_t2f), Path(image_t1n), Path(image_t2w)
    )

    # Retrieve all NIfTI files in the input directory
    image_files = glob.glob(os.path.join(input_path, "*.nii.gz"))
    mydict["img_path"] = image_files
    mydict["mask_path"] = mask_path

    # Get image and mask data
    img, img_obj, mask = get_img_mask(image_files[0], mask_path)

    # Store image and mask as uint8 for display
    mydict["img"] = img.astype(np.uint8)
    mydict["mask"] = mask.astype(np.uint8)

    print(img_obj.GetSpacing())
    spacing_tuple = img_obj.GetSpacing()

    # Calculate the multiplier for volume calculation
    multiplier_ml = 0.001 * spacing_tuple[0] * spacing_tuple[1] * spacing_tuple[2]

    # Calculate unique labels and their frequencies
    unique, frequency = np.unique(mask, return_counts=True)
    total_sum = 0

    # Calculate volumetrics for each label
    for lbl, count in zip(unique, frequency):
        ml_vol = multiplier_ml * count
        mydict[f"vol_lbl{int(lbl)}"] = ml_vol
        if lbl != 0:
            total_sum += ml_vol

    mydict["vol_total"] = total_sum

    # Construct the status message
    status_message = (
        f"Segmentation done! Total tumor volume segmented {mydict.get('vol_total', 0):.3f} ml; "
        f"EDEMA(ED) {mydict.get('vol_lbl4', 0):.3f} ml; "
        f"ENHANCING TUMOR(ET) {mydict.get('vol_lbl1', 0):.3f} ml; "
        f"NON-ENHANCING TUMOR CORE(NETC) {mydict.get('vol_lbl2', 0):.3f} ml; "
        f"CYSTIC COMPONENT(CC) {mydict.get('vol_lbl3', 0):.3f} ml"
    )

    return mask_path, status_message


def render(file_to_render: str, x: int, view: str) -> Tuple[PIL.Image.Image, List[Tuple[np.ndarray, str]]]:
    """Render the specified slice of the image with annotations.

    Args:
        file_to_render (str): Type of scan to overlay the segmentation on.
        x (int): Slice index.
        view (str): View type ('axial', 'coronal', 'sagittal').

    Returns:
        Tuple[PIL.Image.Image, List[Tuple[np.ndarray, str]]]: 
            - Rendered image with segmentation overlay.
            - List of annotations for each label.

    Raises:
        ValueError: If the specified file type is not found.
    """
    suffix = {
        "T2 Flair": "t2f",
        "native T1": "t1n",
        "post-contrast T1-weighted": "t1c",
        "T2 weighted": "t2w",
    }

    if "img_path" in mydict:
        try:
            # Find the corresponding file based on the selected scan type
            get_file = next(
                file for file in mydict["img_path"] if suffix[file_to_render] in file
            )
        except StopIteration:
            logger.error(f"No file found for scan type: {file_to_render}")
            raise ValueError(f"No file found for scan type: {file_to_render}")

        # Retrieve image and mask data
        img, _, mask = get_img_mask(get_file, mydict["mask_path"])

        # Ensure the slice index is within valid range
        max_index = (
            img.shape[0] - 1
            if view == "axial"
            else (img.shape[1] - 1 if view == "coronal" else img.shape[2] - 1)
        )
        x = max(0, min(x, max_index))

        # Render the specific slice
        slice_img, slice_mask = render_slice(img, mask, x, view)

        # Convert the slice to a PIL Image for display
        im = PIL.Image.fromarray(slice_img.astype(np.uint8))

        # Create annotations based on mask labels
        annotations = [
            (slice_mask == 1, f"ET: {mydict.get('vol_lbl1', 0):.3f} ml"),
            (slice_mask == 2, f"NETC: {mydict.get('vol_lbl2', 0):.3f} ml"),
            (slice_mask == 3, f"CC: {mydict.get('vol_lbl3', 0):.3f} ml"),
            (slice_mask == 4, f"ED: {mydict.get('vol_lbl4', 0):.3f} ml"),
        ]

        return im, annotations
    else:
        # Return an empty image and no annotations if paths are not available
        return PIL.Image.fromarray(np.zeros((10, 10), dtype=np.uint8)), []


def render_axial(file_to_render: str, x: int) -> Tuple[PIL.Image.Image, List[Tuple[np.ndarray, str]]]:
    """Render an axial slice of the image.

    Args:
        file_to_render (str): Type of scan to overlay the segmentation on.
        x (int): Slice index.

    Returns:
        Tuple[PIL.Image.Image, List[Tuple[np.ndarray, str]]]: 
            - Rendered axial image with segmentation.
            - Annotations for each label.
    """
    return render(file_to_render, x, "axial")


def render_coronal(file_to_render: str, x: int) -> Tuple[PIL.Image.Image, List[Tuple[np.ndarray, str]]]:
    """Render a coronal slice of the image.

    Args:
        file_to_render (str): Type of scan to overlay the segmentation on.
        x (int): Slice index.

    Returns:
        Tuple[PIL.Image.Image, List[Tuple[np.ndarray, str]]]: 
            - Rendered coronal image with segmentation.
            - Annotations for each label.
    """
    return render(file_to_render, x, "coronal")


def render_sagittal(file_to_render: str, x: int) -> Tuple[PIL.Image.Image, List[Tuple[np.ndarray, str]]]:
    """Render a sagittal slice of the image.

    Args:
        file_to_render (str): Type of scan to overlay the segmentation on.
        x (int): Slice index.

    Returns:
        Tuple[PIL.Image.Image, List[Tuple[np.ndarray, str]]]: 
            - Rendered sagittal image with segmentation.
            - Annotations for each label.
    """
    return render(file_to_render, x, "sagittal")


# Gradio UI Setup
with gr.Blocks() as demo:
    # Header
    gr.HTML(
        value=f"<center><font size='6'><bold> Children's National Pediatric Brain Tumor Segmenter</bold></font></center>"
    )
    gr.HTML(
        value=f"<p style='margin-top: 1rem; margin-bottom: 1rem'> <img src='{logo.logo}' alt='Childrens National Logo' style='display: inline-block'/></p>"
    )
    gr.HTML(
        value=f"<justify><font size='4'> Welcome to the pediatric brain tumor segmenter. Please read the <a href='https://precision-medical-imaging-group.github.io/HOPE-Segmenter-Kids'>instructions</a> before using the application. </font></justify>"
    )

    # File Uploads
    with gr.Row():
        image_t1c = gr.File(
            label="Upload T1 Contrast Enhanced Here:",
            file_types=["nii.gz"],
        )
        image_t2f = gr.File(
            label="Upload T2 FLAIR Here:", file_types=["nii.gz"]
        )
        image_t1n = gr.File(
            label="Upload T1 Pre-Contrast Here:", file_types=["nii.gz"]
        )
        image_t2w = gr.File(
            label="Upload T2 Weighted Here:", file_types=["nii.gz"]
        )

    # Segmentation Button
    with gr.Row():
        with gr.Column():
            gr.Button("", visible=False)  # Spacer
        with gr.Column():
            btn = gr.Button("Start Segmentation")
        with gr.Column():
            gr.Button("", visible=False)  # Spacer

    # Status Output
    with gr.Column():
        out_text = gr.Textbox(
            label="Status", placeholder="Volumetrics will be updated here."
        )

    # Dropdown for Rendering
    with gr.Row():
        with gr.Column():
            gr.Button("", visible=False)  # Spacer
        with gr.Column():
<<<<<<< HEAD
            file_to_render = gr.Dropdown(
                ["T2 Flair", "native T1", "post-contrast T1-weighted", "T2 weighted"],
                label="Choose the Scan to Overlay the Segmentation On",
            )
=======
            dropdown_modality = ['T2 Flair','native T1', 'post-contrast T1-weighted', 'T2 weighted']
            file_to_render = gr.Dropdown(
                dropdown_modality,
                value =  dropdown_modality[0],
                label='choose the scan to overlay the segmentation on')
>>>>>>> c731a7bc
        with gr.Column():
            gr.Button("", visible=False)  # Spacer

    # Image Displays
    with gr.Row():
        height = "20vw"
        myimage_axial = gr.AnnotatedImage(label="Axial View", height=height)
        myimage_coronal = gr.AnnotatedImage(label="Coronal View", height=height)
        myimage_sagittal = gr.AnnotatedImage(label="Sagittal View", height=height)

    # Sliders for Slice Selection
    with gr.Row():
        slider_axial = gr.Slider(
            0, 155, step=1, label="Axial Slice", info="Adjust the axial slice."
        )  # Max val needs to be updated by user.
        state_axial = gr.State(value=75)
        slider_coronal = gr.Slider(
            0, 155, step=1, label="Coronal Slice", info="Adjust the coronal slice."
        )  # Max val needs to be updated by user.
        state_coronal = gr.State(value=75)
        slider_sagittal = gr.Slider(
            0, 155, step=1, label="Sagittal Slice", info="Adjust the sagittal slice."
        )  # Max val needs to be updated by user.
        state_sagittal = gr.State(value=75)

    # Segmentation File Download
    with gr.Row():
        mask_file = gr.File(label="Download Segmentation File", height="vw")

    # Examples Setup
    example_dir = "/home/pmilab/Abhijeet/examples/"
    generate_examples = glob.glob(os.path.join(example_dir, "*"))
    order_list = ["-t1c.nii.gz", "-t2f.nii.gz", "-t1n.nii.gz", "-t2w.nii.gz"]
    example_list = [
        [os.path.join(path, f"{Path(path).name}{ending}") for ending in order_list]
        for path in generate_examples
    ]

    gr.Examples(
        examples=example_list,
        inputs=[image_t1c, image_t2f, image_t1n, image_t2w],
        outputs=[mask_file, out_text],
        fn=main_func,
        cache_examples=False,
        label="Preloaded BraTS2024 Examples",
    )

    # Button Click Event
    btn.click(
        fn=main_func,
        inputs=[image_t1c, image_t2f, image_t1n, image_t2w],
        outputs=[mask_file, out_text],
    )

    # Dropdown Selection Events
    file_to_render.select(
        render_axial,
        inputs=[file_to_render, state_axial],
        outputs=[myimage_axial],
    )
    file_to_render.select(
        render_coronal,
        inputs=[file_to_render, state_coronal],
        outputs=[myimage_coronal],
    )
    file_to_render.select(
        render_sagittal,
        inputs=[file_to_render, state_sagittal],
        outputs=[myimage_sagittal],
    )

    # Slider Change Events
    slider_axial.change(
        render_axial,
        inputs=[file_to_render, slider_axial],
        outputs=[myimage_axial],
        api_name="axial_slider",
    )
    slider_coronal.change(
        render_coronal,
        inputs=[file_to_render, slider_coronal],
        outputs=[myimage_coronal],
        api_name="coronal_slider",
    )
    slider_sagittal.change(
        render_sagittal,
        inputs=[file_to_render, slider_sagittal],
        outputs=[myimage_sagittal],
        api_name="sagittal_slider",
    )

if __name__ == "__main__":
    demo.queue().launch(server_name="0.0.0.0", server_port=7860)<|MERGE_RESOLUTION|>--- conflicted
+++ resolved
@@ -412,18 +412,12 @@
         with gr.Column():
             gr.Button("", visible=False)  # Spacer
         with gr.Column():
-<<<<<<< HEAD
-            file_to_render = gr.Dropdown(
-                ["T2 Flair", "native T1", "post-contrast T1-weighted", "T2 weighted"],
-                label="Choose the Scan to Overlay the Segmentation On",
-            )
-=======
-            dropdown_modality = ['T2 Flair','native T1', 'post-contrast T1-weighted', 'T2 weighted']
+            dropdown_modality = ["T2 Flair","native T1", "post-contrast T1-weighted", "T2 weighted"]
             file_to_render = gr.Dropdown(
                 dropdown_modality,
                 value =  dropdown_modality[0],
-                label='choose the scan to overlay the segmentation on')
->>>>>>> c731a7bc
+                label='Choose the scan to overlay the segmentation on'
+            )
         with gr.Column():
             gr.Button("", visible=False)  # Spacer
 
